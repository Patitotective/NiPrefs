import std/[strutils, strformat, sequtils, options, tables]
import npeg, npeg/codegen
import lexer, escaper

type
  PParseData = object ## Data used when parsing.
    table*: PObjectType
    indentStack*: seq[int]
    inObj*: bool
    tableData*: seq[PrefsNode]
    inList*: bool
    seqData*: seq[PrefsNode]
    inSet*: PrefsKind # PEmpty meaning no
    charSetData*: set[char]
    byteSetData*: set[byte]

proc initPParseData(table: PObjectType = default PObjectType): PParseData =
  PParseData(table: table, indentStack: @[0])

<<<<<<< HEAD
proc `$`(data: PParseData): string =
 &"table={data.table}\nindentStack={data.indentStack}\nseqData={data.seqData}\ninList={data.inList}\nobjData={data.tableData}\ninObj={data.inObj}"
=======
# proc `$`(data: PParseData): string =
#   &"table={data.table}\nindentStack={data.indentStack}\nseqData={data.seqData}\ntableData={data.tableData}\ninObj={data.inObj}"

template `top`(data: PParseData): tuple[key: string, val: PrefsNode] =
  ## Alias for `data.table.top`.
  data.table.top
>>>>>>> 35964694

template `top`[A](list: openArray[A]): A =
  ## Top (last element) of an openArray.
  list[^1]

proc `==`(token: PToken, kind: PTokenKind): bool = token.kind == kind

proc `top`[K, V](table: OrderedTable[K, V]): tuple[key: K, val: V] =
  ## Get the last key and value from an ordered table.
  let lastKey = table.keys.toSeq[^1]
  (key: lastKey, val: table[lastKey])

proc `top=`[K, V](table: var OrderedTable[K, V], val: V) =
  ## Change the last key of an ordered table.
  table[table.top.key] = val

proc removeTypeSuf(num: string): string =
  ## Remove the type suffix from a string.
  ## 13f -> 13
  ## 69'd64 -> 69

  for i in num:
    if i.isDigit() or i == '-' or i == '.':
      result.add i
    else:
      break

proc parseInt(token: PToken): PrefsNode =
  ## Parse an string representation of an integer.

  var
    lex = token.lex.removeTypeSuf()
    num: int

  let negative = if lex.startsWith('-'): true else: false
  lex.removePrefix('-')

  if lex.len <= 1:
    num = lex.parseInt()
  else:
    case lex[0..1]
    of "0b": # Bin
      num = lex.parseBinInt()
    of "0x": # Hex
      num = lex.parseHexInt()
    of "0o": # Oct
      num = lex.parseOctInt()
    else:
      num = lex.parseInt()

  if negative:
    num = -num

  result = num.newPInt()

proc parseFloat(token: PToken): PrefsNode =
  ## Parse an string representation of a float.
  
  var lex = token.lex.removeTypeSuf()

  let negative = if lex.startsWith('-'): true else: false
  lex.removePrefix('-')

  if lex.len <= 1:
    result = lex.parseFloat().newPFloat()
  else:
    var num: float

    case lex[0..1]
    of "0b": # Bin
      num = cast[float](lex.parseBinInt)
    of "0x": # Hex
      num = cast[float](lex.parseHexInt)
    of "0o": # Oct
      num = cast[float](lex.parseOctInt)
    else:
      num = lex.parseFloat()

    if negative:
      num = -num

    result = num.newPFloat()

proc parseVal(token: PToken): PrefsNode =
  ## Parses a token to get an actual PrefsNode.

  case token.kind
  of DEC, BIN, OCT, HEX:
    result = token.parseInt()
  of FLOAT, FLOAT32, FLOAT64:
    result = token.parseFloat()
  of BOOL:
    result = token.lex.parseBool().newPBool()
  of CHAR:
    result = token.lex[1..^2].parseEscapedChar().newPChar()
  of STRING:
    result = token.lex[1..^2].parseEscaped().newPString()
  of RAWSTRING:
    result = token.lex[2..^2].newPString()
  else:
    raise newException(SyntaxError, &"Unkown token {token.lex} of {token.kind} at {token.pos}")

proc add(data: var PParseData, key: string, val: PrefsNode) =
  ## Add key an val to `data.table` or to `data.tableData.child` depending on `data.tableData.inside`.
<<<<<<< HEAD
  let key = key.strip()
=======
  let key = key.strip().nimIdentNormalize()
>>>>>>> 35964694

  if data.inObj:
    data.tableData.top[key] = val
  else:
    data.table[key] = val

proc add(data: var PParseData, key: string, val: PToken) =
  ## Same as [add](#add%2CPParseData%2Cstring%2CPrefsNode) but calling [parseVal](#parseVal%2CPToken) on `val`.
  var value: PrefsNode
  case val.kind
  of SEQOPEN:
    value = data.seqData.pop()
  of CURLYOPEN:
    if data.inSet == PCharSet:
      value = data.charSetData.newPCharSet()
      data.charSetData = {}
    elif data.inSet == PByteSet:
      value = data.byteSetData.newPByteSet()
      data.byteSetData = {}
    else:
      value = data.tableData.pop()
    data.inSet = PEmpty
  else:
    value = parseVal(val)

  data.add(key, value)

proc addToTable(data: var PParseData, key: string, val: PToken) = 
  let key = key.strip()
  var toAdd: PrefsNode

  case val.kind
  of SEQOPEN:
    toAdd = data.seqData.pop()
  of CURLYOPEN:
    toAdd = data.tableData.pop()
  else:
    toAdd = parseVal(val)

  data.tableData.top.objectV[key] = toAdd

proc addToSeq(data: var PParseData, val: PToken) = 
  var toAdd: PrefsNode
  case val.kind
  of SEQOPEN:
    toAdd = data.seqData.pop()
  of CURLYOPEN:
    if data.inSet == PCharSet:
      toAdd = data.charSetData.newPCharSet()
      data.charSetData = {}
    elif data.inSet == PByteSet:
      toAdd = data.byteSetData.newPByteSet()
      data.byteSetData = {}
    else:
      toAdd = data.tableData.pop()
    data.inSet = PEmpty
  else:
    toAdd = parseVal(val)

  data.seqData.top.seqV.add toAdd

proc closeObj(data: var PParseData) =
  if data.tableData.len >= 2:
    data.tableData[^2].objectV.top = data.tableData.pop()
<<<<<<< HEAD
  elif data.inList:
    data.inObj = false
    data.seqData.add data.tableData.pop()    
  else:
    data.inObj = false
    data.table.top = data.tableData.pop()
=======
  else:
    data.inObj = false
    data.add(data.top.key, data.tableData.pop())
>>>>>>> 35964694

proc closeList(data: var PParseData) = 
  if data.seqData.len >= 2:
    data.seqData[^2].seqV.add data.seqData.pop()
  else:
    data.inList = false
    data.table.top = data.seqData.pop()

proc indOut(data: var PParseData, ind: int, pos: PTokenPos) =
  for i in countdown(data.indentStack.high, 0):
    if ind < data.indentStack[i]:
      if data.inObj:
        data.closeObj()
      elif data.inList:
        data.closeList()
    
      data.indentStack.pop()
    
    elif ind == data.indentStack[i]:
      break
    else:
      raise newException(SyntaxError, &"Invalid indentation at {pos.line}:{pos.col} (#{pos.idx}), found {ind}, expected {data.indentStack[i]} or {data.indentStack[i+1]}")

const parser = peg(content, PToken, data: PParseData):
  spaced(rule) <- *[SPACE] * rule * *[SPACE]
  items(rule) <- ?spaced(rule * *(spaced([COMMA]) * spaced(rule)) * ?spaced([COMMA]))
  invalidVal <- &1:
    let token = $0
    raise newException(SyntaxError, &"Expected value at {token.pos.line}:{token.pos.col} found \"{token.lex}\"")

  content <- *token
<<<<<<< HEAD
  token <- ?[INDEN] * [NL] | objEle | ele | obj | pair
  hyphen <- [HYPHEN] | &1:
    validate ($0).lexeme[0] == '-'
    if ($0).kind != HYPHEN:
      let pos = ($0).pos
      raise newException(SyntaxError, &"Expected space at {pos.line}:{pos.col}")

  key <- 1:
    validate checkKey($0)
=======
  token <- ?[SPACE] * [NL] | obj | pair
>>>>>>> 35964694

  sep <- [EQUAL] | E"separator ="
  endLn <- [NL] | &1:
    if ($0).kind notin [NL, EOF]:
      let
        lex = ($0).lex
        pos = ($0).pos
      raise newException(SyntaxError, &"Expected new line or end of the file at {pos.line}:{pos.col} (#{pos.idx}), found \"{lex}\"")

<<<<<<< HEAD
  pair <- indSame * >key * spaced(sep) * (>val | invalidVal) * endLn:
    if data.inList and not data.inObj:
      let pos = ($0).pos
      raise newException(SyntaxError, &"Pairs cannot be inside a list {pos}")

    data.add(($1).lexeme, $2)
=======
  pair <- indSame * (>[IDEN] | E"key") * spaced(sep) * (>val | invalidVal) * endLn:
    data.add(($1).lex, $2)
>>>>>>> 35964694

  objEle <- indSame * hyphen * spaced([GREATER]) * ([NL] | E"new line") * *[NL] * indIn
  ele <- indSame * hyphen * spaced(>val | invalidVal) * endLn:
    if not data.inList:
      let pos = ($0).pos
      raise newException(SyntaxError, &"List elements must be inside a list")

    data.inObj = false
    discard data.tableData.pop()
    data.table.top = newPSeq()
    data.addToSeq $1

  # Objects
<<<<<<< HEAD
  objOpen <- indSame * >key * spaced(sep) * [GREATER] * ([NL] | E"new line"):
    data.add(($1).lexeme, newPEmpty())
=======
  objOpen <- indSame * >[IDEN] * spaced(sep) * [GREATER]:
    data.add(($1).lex, newPObject())
>>>>>>> 35964694

  obj <- objOpen * *[NL] * (
      indIn | E"indentation in") * (+token | E"one or more pairs")

<<<<<<< HEAD
  indSame <- [INDEN] | &1:
    var ind = ($0).lexeme.len
    if ($0).kind == HYPHEN or checkKey($0): # A KEY would mean zero indentation
=======
  indSame <- [SPACE] | &1:
    var ind = ($0).lex.len
    if ($0).kind == IDEN: # A KEY would mean zero indentation
>>>>>>> 35964694
      ind = 0
    elif ($0).kind != SPACE: # Otherwise is invalid
      fail

    if ind < data.indentStack.top: # Object close
      data.indOut(ind, ($0).pos)
    
    elif ind != data.indentStack.top: # Error
      let pos = ($0).pos
      raise newException(SyntaxError, &"Invalid indentation at {pos.line}:{pos.col} (#{pos.idx}), found {ind}, expected {data.indentStack.top}")

  indIn <- &[SPACE]:
    validate ($0).lex.len > data.indentStack.top
    data.indentStack.add ($0).lex.len

    data.inObj = true
<<<<<<< HEAD
    data.inList = true
    data.tableData.add newPObject()
    data.seqData.add newPSeq()
=======
    data.tableData.add newPObject()

  # Sets
  emtpySetErr <- [CURLYOPEN] * [CURLYCLOSE]:
    raise newException(SyntaxError, "Ambiguous set, use {c} (PCharSet) or {b} (PByteSet)")

  emtpySet <- [CURLYOPEN] * >spaced([IDEN]) * [CURLYCLOSE]:
    if ($1).lex == "c":
      data.inSet = PCharSet
    elif ($1).lex == "b":
      data.inSet = PByteSet
    else:
      let
        lex = ($1).lex
        pos = ($1).pos

      raise newException(SyntaxError, &"Expected 'c' (PCharSet) or 'b' (PByteSet), got \"{lex}\" at {pos.line}:{pos.col}")

  charRange <- >[CHAR] * [DOT] * [DOT] * >[CHAR]:
    data.charSetData.incl {($1).lex[1..^2].parseEscapedChar()..($2).lex[1..^2].parseEscapedChar()}

  charSetV <- [CHAR]:
    data.charSetData.incl ($0).lex[1..^2].parseEscapedChar()

  charSet <- [CURLYOPEN] * items(charRange | charSetV) * [CURLYCLOSE]:
    data.inSet = PCharSet

  byteV <- [DEC] | [HEX] | [BIN] | [OCT]

  byteRange <- >byteV * [DOT] * [DOT] * >byteV:
    data.byteSetData.incl {parseInt($1).getInt().byte .. parseInt($2).getInt().byte}

  byteSetV <- byteV:
    data.byteSetData.incl parseInt($0).getInt().byte

  byteSet <- [CURLYOPEN] * items(byteRange | byteSetV) * [CURLYCLOSE]:
    data.inSet = PByteSet
>>>>>>> 35964694

  # Tables
  emptyTable <- [CURLYOPEN] * [COLON] * [CURLYCLOSE]:
    data.tableData.add newPObject()

  CURLYOPEN <- [CURLYOPEN]:
    data.tableData.add newPObject()

  tableVal <- val | invalidVal
  tablePair <- >[STRING] * spaced([COLON] | E"colon") * >tableVal:
    let key = ($1).lex[1..^2]
    data.addToTable(key, $2)

  table <- CURLYOPEN * items(tablePair) * ([CURLYCLOSE] | E"table close")

  # Sequences
  emptySeq <- [SEQOPEN] * [SEQCLOSE]:
    data.seqData.add newPSeq()

  seqOpen <- [SEQOPEN]:
    data.seqData.add newPSeq()

  seqClose <- [SEQCLOSE] | E"sequence close"
<<<<<<< HEAD
  seqVal <- val | invalidVal:
=======
  seqVal <- val:
>>>>>>> 35964694
    data.addToSeq $0

  SEQ <- seqOpen * items(seqVal) * seqClose

  val <- [NIL] | [BOOL] | [CHAR] | [STRING] | [
      RAWSTRING] | [DEC] | [HEX] | [BIN] | [OCT] | [FLOAT] | [FLOAT32] | [
          FLOAT64] | emptySeq | SEQ | emtpySetErr | emtpySet | charSet | byteSet | emptyTable | table

proc parsePrefs*(tokens: seq[PToken]): PObjectType =
  var data = initPParseData()
  var output: MatchResult[PToken]

  try:
    output = parser.match(tokens, data)
  except NPegException as error:
    let pos = tokens[error.matchLen].pos
    raise newException(SyntaxError, getCurrentExceptionMsg() &
        fmt" (line: {pos.line}, col: {pos.col})")

  while data.inObj: # Unterminated object
    data.closeObj()

  while data.inList: # Unterminated seq
    data.closeList()

  result = data.table

  if not output.ok:
    let pos = tokens[output.matchLen].pos
    raise newException(SyntaxError, &"Error while parsing at {pos.line}:{pos.col} (#{pos.idx}), parsed table: {result}")

proc parsePrefs*(source: string): PObjectType =
  ## Parse a string as a NiPrefs file.
  runnableExamples:
    import niprefs
    import std/strutils

    let text = """
    #NiPrefs
    lang="en"
    dark=true
    """.dedent()

    assert text.parsePrefs() == toPrefs({"lang": "en", "dark": true}).getObject()

  parsePrefs(source.scanPrefs().stack)

proc readPrefs*(path: string): PObjectType =
  ## Read a file and parse it.
  
  parsePrefs(path.scanPrefsFile().stack)

echo scanPrefsFile("prefs.niprefs")
echo readPrefs( "prefs.niprefs")<|MERGE_RESOLUTION|>--- conflicted
+++ resolved
@@ -8,7 +8,6 @@
     indentStack*: seq[int]
     inObj*: bool
     tableData*: seq[PrefsNode]
-    inList*: bool
     seqData*: seq[PrefsNode]
     inSet*: PrefsKind # PEmpty meaning no
     charSetData*: set[char]
@@ -17,17 +16,12 @@
 proc initPParseData(table: PObjectType = default PObjectType): PParseData =
   PParseData(table: table, indentStack: @[0])
 
-<<<<<<< HEAD
-proc `$`(data: PParseData): string =
- &"table={data.table}\nindentStack={data.indentStack}\nseqData={data.seqData}\ninList={data.inList}\nobjData={data.tableData}\ninObj={data.inObj}"
-=======
 # proc `$`(data: PParseData): string =
 #   &"table={data.table}\nindentStack={data.indentStack}\nseqData={data.seqData}\ntableData={data.tableData}\ninObj={data.inObj}"
 
 template `top`(data: PParseData): tuple[key: string, val: PrefsNode] =
   ## Alias for `data.table.top`.
   data.table.top
->>>>>>> 35964694
 
 template `top`[A](list: openArray[A]): A =
   ## Top (last element) of an openArray.
@@ -132,11 +126,7 @@
 
 proc add(data: var PParseData, key: string, val: PrefsNode) =
   ## Add key an val to `data.table` or to `data.tableData.child` depending on `data.tableData.inside`.
-<<<<<<< HEAD
-  let key = key.strip()
-=======
   let key = key.strip().nimIdentNormalize()
->>>>>>> 35964694
 
   if data.inObj:
     data.tableData.top[key] = val
@@ -201,36 +191,15 @@
 proc closeObj(data: var PParseData) =
   if data.tableData.len >= 2:
     data.tableData[^2].objectV.top = data.tableData.pop()
-<<<<<<< HEAD
-  elif data.inList:
-    data.inObj = false
-    data.seqData.add data.tableData.pop()    
-  else:
-    data.inObj = false
-    data.table.top = data.tableData.pop()
-=======
   else:
     data.inObj = false
     data.add(data.top.key, data.tableData.pop())
->>>>>>> 35964694
-
-proc closeList(data: var PParseData) = 
-  if data.seqData.len >= 2:
-    data.seqData[^2].seqV.add data.seqData.pop()
-  else:
-    data.inList = false
-    data.table.top = data.seqData.pop()
-
-proc indOut(data: var PParseData, ind: int, pos: PTokenPos) =
+
+proc indenOut(data: var PParseData, ind: int, pos: PTokenPos) =
   for i in countdown(data.indentStack.high, 0):
     if ind < data.indentStack[i]:
-      if data.inObj:
-        data.closeObj()
-      elif data.inList:
-        data.closeList()
-    
+      data.closeObj()
       data.indentStack.pop()
-    
     elif ind == data.indentStack[i]:
       break
     else:
@@ -244,19 +213,7 @@
     raise newException(SyntaxError, &"Expected value at {token.pos.line}:{token.pos.col} found \"{token.lex}\"")
 
   content <- *token
-<<<<<<< HEAD
-  token <- ?[INDEN] * [NL] | objEle | ele | obj | pair
-  hyphen <- [HYPHEN] | &1:
-    validate ($0).lexeme[0] == '-'
-    if ($0).kind != HYPHEN:
-      let pos = ($0).pos
-      raise newException(SyntaxError, &"Expected space at {pos.line}:{pos.col}")
-
-  key <- 1:
-    validate checkKey($0)
-=======
   token <- ?[SPACE] * [NL] | obj | pair
->>>>>>> 35964694
 
   sep <- [EQUAL] | E"separator ="
   endLn <- [NL] | &1:
@@ -266,56 +223,25 @@
         pos = ($0).pos
       raise newException(SyntaxError, &"Expected new line or end of the file at {pos.line}:{pos.col} (#{pos.idx}), found \"{lex}\"")
 
-<<<<<<< HEAD
-  pair <- indSame * >key * spaced(sep) * (>val | invalidVal) * endLn:
-    if data.inList and not data.inObj:
-      let pos = ($0).pos
-      raise newException(SyntaxError, &"Pairs cannot be inside a list {pos}")
-
-    data.add(($1).lexeme, $2)
-=======
   pair <- indSame * (>[IDEN] | E"key") * spaced(sep) * (>val | invalidVal) * endLn:
     data.add(($1).lex, $2)
->>>>>>> 35964694
-
-  objEle <- indSame * hyphen * spaced([GREATER]) * ([NL] | E"new line") * *[NL] * indIn
-  ele <- indSame * hyphen * spaced(>val | invalidVal) * endLn:
-    if not data.inList:
-      let pos = ($0).pos
-      raise newException(SyntaxError, &"List elements must be inside a list")
-
-    data.inObj = false
-    discard data.tableData.pop()
-    data.table.top = newPSeq()
-    data.addToSeq $1
 
   # Objects
-<<<<<<< HEAD
-  objOpen <- indSame * >key * spaced(sep) * [GREATER] * ([NL] | E"new line"):
-    data.add(($1).lexeme, newPEmpty())
-=======
   objOpen <- indSame * >[IDEN] * spaced(sep) * [GREATER]:
     data.add(($1).lex, newPObject())
->>>>>>> 35964694
-
-  obj <- objOpen * *[NL] * (
+
+  obj <- objOpen * ([NL] | E"new line") * *[NL] * (
       indIn | E"indentation in") * (+token | E"one or more pairs")
 
-<<<<<<< HEAD
-  indSame <- [INDEN] | &1:
-    var ind = ($0).lexeme.len
-    if ($0).kind == HYPHEN or checkKey($0): # A KEY would mean zero indentation
-=======
   indSame <- [SPACE] | &1:
     var ind = ($0).lex.len
     if ($0).kind == IDEN: # A KEY would mean zero indentation
->>>>>>> 35964694
       ind = 0
     elif ($0).kind != SPACE: # Otherwise is invalid
       fail
 
     if ind < data.indentStack.top: # Object close
-      data.indOut(ind, ($0).pos)
+      data.indenOut(ind, ($0).pos)
     
     elif ind != data.indentStack.top: # Error
       let pos = ($0).pos
@@ -326,11 +252,6 @@
     data.indentStack.add ($0).lex.len
 
     data.inObj = true
-<<<<<<< HEAD
-    data.inList = true
-    data.tableData.add newPObject()
-    data.seqData.add newPSeq()
-=======
     data.tableData.add newPObject()
 
   # Sets
@@ -368,7 +289,6 @@
 
   byteSet <- [CURLYOPEN] * items(byteRange | byteSetV) * [CURLYCLOSE]:
     data.inSet = PByteSet
->>>>>>> 35964694
 
   # Tables
   emptyTable <- [CURLYOPEN] * [COLON] * [CURLYCLOSE]:
@@ -392,11 +312,7 @@
     data.seqData.add newPSeq()
 
   seqClose <- [SEQCLOSE] | E"sequence close"
-<<<<<<< HEAD
-  seqVal <- val | invalidVal:
-=======
   seqVal <- val:
->>>>>>> 35964694
     data.addToSeq $0
 
   SEQ <- seqOpen * items(seqVal) * seqClose
@@ -419,9 +335,6 @@
   while data.inObj: # Unterminated object
     data.closeObj()
 
-  while data.inList: # Unterminated seq
-    data.closeList()
-
   result = data.table
 
   if not output.ok:
@@ -447,7 +360,4 @@
 proc readPrefs*(path: string): PObjectType =
   ## Read a file and parse it.
   
-  parsePrefs(path.scanPrefsFile().stack)
-
-echo scanPrefsFile("prefs.niprefs")
-echo readPrefs( "prefs.niprefs")+  parsePrefs(path.scanPrefsFile().stack)
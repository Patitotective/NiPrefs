import std/[strutils, sequtils, strformat, options, tables, os]
import prefsnode, parser/parser, utils
export prefsnode, parser

const
  commentChar = '#'
  firstLine = &"{commentChar}NiPrefs"
  endChar = '\n'
  indentChar = "  "
  keyPathSep* = '/'
  sepChar = '='
  continueChar = '>'

type
  InvalidKey* = object of ValueError
  PrefsBase* = object of RootObj ## Base object to manage a *prefs* file.
    table*: PObjectType
    path*: string

proc get(table: PObjectType, key: string): PrefsNode = 
  if keyPathSep in key:
    table.getNested(key.split(keyPathSep))
  else:
    table[key.nimIdentNormalize()]

proc change(table: PObjectType, key: string, val: PrefsNode): PObjectType = 
  if keyPathSep in key:
    result = table.changeNested(key.split(keyPathSep), val)
  else:
    result = table
    result[key.nimIdentNormalize()] = val

proc validateKey(key: string) = 
  ## Validates if a key is a valid (Nim) identifier.  
  if not key.validIdentifier():
    raise newException(InvalidKey, &"{key} must be a valid identifer")

proc initPrefsBase*(table: PObjectType, path: string): PrefsBase =
  PrefsBase(table: table, path: path)

template initPrefsBase*(table: PrefsNode, path: string): PrefsBase =
  ## Same as `initPrefsBase(table.getObject(), path)`.
  initPrefsBase(table.getObject(), path)

proc read*(prefs: PrefsBase): PObjectType =
  ## Parses the file at `prefs.path` with [`readPrefs`](parser.html#readPrefs%2Cstring).
  readPrefs(prefs.path)

proc `content`*(prefs: PrefsBase): PObjectType =
  ## Calls `read` on `prefs`.
  prefs.read()

<<<<<<< HEAD
proc toPTree*(node: PrefsNode, depth: int = 0): string

proc toPTree*(sequence: seq[PrefsNode], depth: int = 0): string = 
  for ele in sequence:
    result.add &"{indentChar.repeat(depth)}- {ele.toPTree()}"

proc toPTree*(table: PObjectType, depth: int = 0): string =
=======
proc toString*(table: PObjectType, depth: int = 0): string =
>>>>>>> 35964694
  ## Given a `table` convert it to Prefs format and return it.
  runnableExamples:
    import std/strutils

    var table = toPrefs({"lang": "en", "theme": "dark"}).getObject()
    let str = """
    #NiPrefs
    lang="en"
    theme="dark"
    """

    assert table.toString() == str.dedent()

  if depth == 0: result.add &"{firstLine}{endChar}"

  for key, val in table.pairs:
<<<<<<< HEAD
    checkKey(key)
    result.add fmt"{key.strip}{sepChar}{val.toPTree(depth)}".indent(depth, indentChar)

proc toPTree*(node: PrefsNode, depth: int = 0): string = 
  if node.kind == PObject and node.getObject().len > 0:
    result.add &"{continueChar}{endChar}"
    result.add node.getObject().toPTree(depth+1)
  
  elif node.kind == PSeq and node.getSeq().len > 0:
    result.add &"{continueChar}{endChar}"
    result.add node.getSeq().toPTree(depth+1)
  
  else:
    if node.kind == PEmpty:
      let node = newPNil()

    result.add &"{node}{endChar}"
=======
    let key = key.strip().nimIdentNormalize()
    validateKey(key)
    if val.kind == PObject and val.objectV.len > 0:
      result.add &"{indent}{key}{sepChar}{continueChar}{endChar}"
      result.add toString(val.objectV, depth = depth+1)
    else:
      if val.kind == PEmpty:
        let val = newPNil()

      result.add &"{indent}{key}{sepChar}{val}{endChar}"

proc toString*(node: PrefsNode, depth: int = 0): string =
  ## Same as `toString(node.getObject(), depth)`.
  toString(node.getObject(), depth)
>>>>>>> 35964694

proc create*(prefs: PrefsBase, table = prefs.table) =
  ## Checks that all directories in `prefs.path` exists and writes `table.toString()` into it.
  prefs.path.checkFile()
  writeFile(prefs.path, table.toString())

proc checkFile*(prefs: PrefsBase) =
  ## If `prefs.path` does not exist, call `prefs.create()`.
  if not fileExists(prefs.path):
    prefs.create()

proc write*[T: not PrefsNode](prefs: PrefsBase, key: string, val: T) =
  ## Changes `key` for `newPNode(val)` in the *prefs* file.
  ##
  ## Supports *key path*.
  runnableExamples:
    var prefs = initPrefsBase(table = toPrefs({"lang": "es", "theme": "dark"}), 
      path = "settings.niprefs")

    prefs.overwrite() # To avoid conflicts

    prefs.write("theme", "light") # newPNode("light") is not needed

    assert prefs.get("theme") == "light"

  prefs.create(prefs.content.change(key, newPNode(val)))

proc write*(prefs: PrefsBase, key: string, val: PrefsNode) =
  ## Changes `key` for `val` in the *prefs* file.
  ##
  ## Supports *key path*.
  runnableExamples:
    var prefs = initPrefsBase(table = toPrefs({"lang": "es"}),
      path = "settings.niprefs")

    prefs.overwrite() # To avoid conflicts

    prefs.write("keybindings", toPrefs @[{"keys": "Ctrl+C", "command": "copy"}])

  prefs.create(prefs.content.change(key, val))

proc write*[T: not PrefsNode](prefs: PrefsBase, keys: varargs[string], val: T) =
  ## Changes the last key from `keys`, the other elements being it's path, for `newPNode(val)` in the *prefs* file.
  runnableExamples:
    var prefs = initPrefsBase(table = toPrefs({"lang": "es", "theme": "dark"}), 
      path = "settings.niprefs")

    prefs.overwrite() # To avoid conflicts

    prefs.write("theme", "light") # newPNode("light") is not needed

    assert prefs.get("theme") == "light"

  prefs.create(prefs.content.changeNested(keys, newPNode(val)))

proc write*(prefs: PrefsBase, keys: varargs[string], val: PrefsNode) =
  ## Changes the last key from `keys`, the other elements being it's path, for `val` in the *prefs* file.
  runnableExamples:
    var prefs = initPrefsBase(table = toPrefs({"lang": "es"}),
      path = "settings.niprefs")

    prefs.overwrite() # To avoid conflicts

    prefs.write("keybindings", toPrefs @[{"keys": "Ctrl+C", "command": "copy"}])

  prefs.create(prefs.content.changeNested(keys, val))

proc writeMany*(prefs: PrefsBase, items: PObjectType) =
  ## To efficiently write multiple prefs at once (by opening the file just once).
  ##
  ## Supports *key path*.

  runnableExamples:
    var prefs = initPrefsBase(table = toPrefs({"lang": "es", "theme": "dark"}), 
      path = "settings.niprefs")

    prefs.overwrite() # To avoid conflicts

    prefs.writeMany(toPrefs({"lang": "en",
        "theme": "light"}).getObject())

    assert prefs.get("lang") == "en"
    assert prefs.get("theme") == "light"

  var table = prefs.content

  for key, val in items.pairs():
    table = table.change(key, val)

  prefs.create(table)

proc writeMany*(prefs: PrefsBase, items: PrefsNode) =
  ## Same as `prefs.writeMany(prefs, items.getObject())`
  prefs.writeMany(items.getObject())

proc delPath*(prefs: PrefsBase, keys: varargs[string]) =
  ## Deletes the last key from `keys`, the other elements being it's path, from the *prefs* file.

  runnableExamples:
    var prefs = initPrefsBase(table = toPrefs({"scheme": {"theme": "dark"}}), 
      path = "settings.niprefs")

    prefs.overwrite() # To avoid conflicts

    prefs.delPath("scheme", "theme")

    assert not prefs.hasPath("scheme", "theme")

  var content = prefs.content

  var keys = keys.toSeq().mapIt(it.nimIdentNormalize())
  var table = content[keys[0]]
  keys.delete(0)

  for e, key in keys:
    if e == keys.len - 1:
      table.objectV.del(key)
    else:
      table = table[key]

  prefs.create(content)

proc delKey*(prefs: PrefsBase, key: string) =
  ## Deletes `key` from the *prefs* file.
  ##
  ## Supports key path.

  runnableExamples:
    var prefs = initPrefsBase(table = toPrefs({"lang": "es", "theme": "dark"}), 
      path = "settings.niprefs")

    prefs.overwrite() # To avoid conflicts

    prefs.delKey("theme") # newPNode("light") is not needed

    assert not prefs.hasKey("theme")

  if keyPathSep in key:
    prefs.delPath(key.split(keyPathSep))
  else:
    var content = prefs.content
    content.del(key.nimIdentNormalize())
    prefs.create(content)

proc getPath*(prefs: PrefsBase, keys: varargs[string]): PrefsNode =
  ## Access to the last key from `keys`, the other elements being it's path, in the preferences file.

  runnableExamples:
    var prefs = initPrefsBase(table = toPrefs({"scheme": {"theme": "dark"}}), 
      path = "settings.niprefs")

    prefs.overwrite() # To avoid conflicts

    assert prefs.getPath("scheme", "theme") == "dark"

  prefs.content.getNested(keys)

proc get*(prefs: PrefsBase, key: string): PrefsNode =
  ## Access to `key` in the *prefs* file.
  ##
  ## Supports key path.

  runnableExamples:
    var prefs = initPrefsBase(table = toPrefs({"lang": "es"}), 
      path = "settings.niprefs")

    prefs.overwrite() # To avoid conflicts

    assert prefs.get("lang") == "es"

  prefs.content.get(key)

proc hasPath*(prefs: PrefsBase, keys: varargs[string]): bool =
  ## Checks if the last key from `keys` exists the other elements being it's path in the *prefs* file.
  runnableExamples:
    var prefs = initPrefsBase(table = toPrefs({"scheme": {"theme": "dark"}}), 
      path = "settings.niprefs")

    prefs.overwrite() # To avoid conflicts

    assert prefs.hasPath("scheme", "theme")

  try:
    discard prefs.getPath(keys)
    result = true
  except KeyError:
    result = false

proc hasKey*(prefs: PrefsBase, key: string): bool =
  ## Checks if `key` exists in the *prefs* file.
  ##
  ## Supports key path.
  runnableExamples:
    var prefs = initPrefsBase(table = toPrefs({"theme": "dark"}), 
      path = "settings.niprefs")

    prefs.overwrite() # To avoid conflicts

    assert prefs.hasKey("theme")

  if keyPathSep in key:
    prefs.hasPath(key.split(keyPathSep))
  else:
    prefs.content.hasKey(key.nimIdentNormalize())

proc overwrite*(prefs: PrefsBase, key: string) =
  ## Overwrites `key` in the *prefs* file with it's default value (from `prefs.table`).
  ##
  ## Support key path.

  runnableExamples:
    var prefs = initPrefsBase(table = toPrefs({"lang": "es", "theme": "dark"}), 
      path = "settings.niprefs")

    prefs.overwrite() # To avoid conflicts

    prefs.write("lang", "en")
    prefs.write("theme", "light")

    assert prefs.get("lang") == "en"

    prefs.overwrite("lang")

    assert prefs.get("lang") == "es" # "es" is the default value
    assert prefs.get("theme") == "light" # "theme" was not overwritten

  prefs.write(key, prefs.table.get(key))

proc overwrite*(prefs: PrefsBase, table: PObjectType = prefs.table) =
  ## Overwrites the whole *prefs* file with `table`.
  runnableExamples:
    var prefs = initPrefsBase(table = toPrefs({"lang": "es", "theme": "dark"}), 
      path = "settings.niprefs")

    prefs.overwrite() # To avoid conflicts

    prefs.write("lang", "en")
    prefs.write("theme", "light")

    prefs.overwrite()

    assert prefs.get("lang") == "es" # "es" is the default value
    assert prefs.get("theme") == "dark" # "dark" is the default value

  prefs.create(table)

proc delete*(prefs: PrefsBase) =
  ## Deletes the *prefs* file.
  removeFile(prefs.path)<|MERGE_RESOLUTION|>--- conflicted
+++ resolved
@@ -50,17 +50,7 @@
   ## Calls `read` on `prefs`.
   prefs.read()
 
-<<<<<<< HEAD
-proc toPTree*(node: PrefsNode, depth: int = 0): string
-
-proc toPTree*(sequence: seq[PrefsNode], depth: int = 0): string = 
-  for ele in sequence:
-    result.add &"{indentChar.repeat(depth)}- {ele.toPTree()}"
-
-proc toPTree*(table: PObjectType, depth: int = 0): string =
-=======
 proc toString*(table: PObjectType, depth: int = 0): string =
->>>>>>> 35964694
   ## Given a `table` convert it to Prefs format and return it.
   runnableExamples:
     import std/strutils
@@ -75,27 +65,9 @@
     assert table.toString() == str.dedent()
 
   if depth == 0: result.add &"{firstLine}{endChar}"
+  let indent = indentChar.repeat depth
 
   for key, val in table.pairs:
-<<<<<<< HEAD
-    checkKey(key)
-    result.add fmt"{key.strip}{sepChar}{val.toPTree(depth)}".indent(depth, indentChar)
-
-proc toPTree*(node: PrefsNode, depth: int = 0): string = 
-  if node.kind == PObject and node.getObject().len > 0:
-    result.add &"{continueChar}{endChar}"
-    result.add node.getObject().toPTree(depth+1)
-  
-  elif node.kind == PSeq and node.getSeq().len > 0:
-    result.add &"{continueChar}{endChar}"
-    result.add node.getSeq().toPTree(depth+1)
-  
-  else:
-    if node.kind == PEmpty:
-      let node = newPNil()
-
-    result.add &"{node}{endChar}"
-=======
     let key = key.strip().nimIdentNormalize()
     validateKey(key)
     if val.kind == PObject and val.objectV.len > 0:
@@ -110,7 +82,6 @@
 proc toString*(node: PrefsNode, depth: int = 0): string =
   ## Same as `toString(node.getObject(), depth)`.
   toString(node.getObject(), depth)
->>>>>>> 35964694
 
 proc create*(prefs: PrefsBase, table = prefs.table) =
   ## Checks that all directories in `prefs.path` exists and writes `table.toString()` into it.
